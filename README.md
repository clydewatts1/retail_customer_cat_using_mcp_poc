<<<<<<< HEAD
# Retail Customer Categorization using MCP - Proof of Concept

This is a proof of concept project using Python to categorize customers based on a combination of fuzzy clustering using either traditional ML or Neural Networks.

## Project Overview

This project implements customer segmentation using fuzzy clustering techniques to identify distinct customer groups based on their characteristics and behaviors. The project supports two approaches:

1. **Traditional ML Approach**: Using scikit-fuzzy's Fuzzy C-Means algorithm
2. **Neural Network Approach**: Using TensorFlow/Keras for deep learning-based fuzzy clustering

## Project Structure

```
retail_customer_cat_using_mcp_poc/
├── README.md                   # This file
├── README_SETUP.md            # Detailed setup instructions
├── environment.yml            # Conda environment specification
├── requirements.txt           # Python package dependencies
├── pyproject.toml            # Project configuration and build settings
├── .gitignore                # Git ignore rules
├── notebooks/                 # Jupyter notebooks for analysis
│   ├── 01_data_exploration.ipynb
│   ├── 02_fuzzy_clustering_traditional_ml.ipynb
│   ├── 03_fuzzy_clustering_neural_network.ipynb
│   └── README.md
├── data/                      # Data directory
│   ├── raw/                  # Raw, immutable data
│   ├── processed/            # Cleaned and processed data
│   ├── external/             # External data sources
│   └── README.md
├── src/                       # Source code
│   └── retail_customer_cat/  # Main package
│       └── __init__.py
├── tests/                     # Unit tests
│   └── __init__.py
└── config/                    # Configuration files
    └── README.md
```

## Quick Start

### Prerequisites

- [Anaconda](https://www.anaconda.com/products/distribution) or [Miniconda](https://docs.conda.io/en/latest/miniconda.html)
- Python 3.9 or higher
- Git

### Installation

1. **Clone the repository:**
   ```bash
   git clone https://github.com/clydewatts1/retail_customer_cat_using_mcp_poc.git
   cd retail_customer_cat_using_mcp_poc
   ```

2. **Create and activate the Conda environment:**
   ```bash
   conda env create -f environment.yml
   conda activate retail_customer_cat
   ```

3. **Install the package in development mode:**
   ```bash
   pip install -e .
   ```

4. **Launch Jupyter Lab:**
   ```bash
   jupyter lab
   ```

For detailed setup instructions, see [README_SETUP.md](README_SETUP.md).

## Features

- **Fuzzy C-Means Clustering**: Traditional fuzzy logic approach for soft customer segmentation
- **Neural Network Clustering**: Deep learning-based approach for complex pattern recognition
- **Comprehensive Data Pipeline**: From raw data to actionable insights
- **Interactive Notebooks**: Jupyter notebooks for exploratory analysis and model development
- **Modular Architecture**: Well-organized codebase for easy extension and maintenance

## Key Dependencies

- **Python 3.11**: Programming language
- **NumPy & Pandas**: Data manipulation
- **Scikit-learn**: Machine learning utilities
- **Scikit-fuzzy**: Fuzzy logic and clustering
- **TensorFlow & Keras**: Neural network implementation
- **Matplotlib, Seaborn, Plotly**: Data visualization
- **Jupyter Lab**: Interactive development environment

## Usage

1. **Prepare Your Data**: Place raw customer data in `data/raw/`
2. **Data Exploration**: Start with `notebooks/01_data_exploration.ipynb`
3. **Model Development**: 
   - Traditional ML: `notebooks/02_fuzzy_clustering_traditional_ml.ipynb`
   - Neural Networks: `notebooks/03_fuzzy_clustering_neural_network.ipynb`
4. **Compare Results**: Evaluate which approach works best for your data

## Development

### Running Tests

```bash
pytest tests/
```

### Code Formatting

```bash
black src/ tests/
```

### Linting

```bash
flake8 src/ tests/
```

## Contributing

1. Fork the repository
2. Create a feature branch (`git checkout -b feature/amazing-feature`)
3. Commit your changes (`git commit -m 'Add amazing feature'`)
4. Push to the branch (`git push origin feature/amazing-feature`)
5. Open a Pull Request

## License

This project is a proof of concept and is provided as-is for educational and research purposes.
=======
# Retail Customer Segmentation using Machine Learning POC

This is a proof of concept project that demonstrates customer segmentation based on retail sales data using fuzzy clustering and neural network approaches. The clustering results are enriched with meaningful descriptions and metadata for AI agent-driven customer interactions.

## Overview

This POC implements:
- **Synthetic Data Generation**: Creates realistic retail customer sales data
- **Fuzzy C-Means Clustering**: Soft clustering that allows customers to belong to multiple segments with varying degrees
- **Neural Network Clustering**: Deep learning-based clustering using autoencoders
- **Cluster Enrichment**: Adds human-readable descriptions, segment names, and interaction strategies
- **AI Agent Integration**: Exports data in a format suitable for AI agents to perform customer interactions

## Features

### 1. Data Generation
- Generates synthetic customer sales data with realistic patterns
- Includes key RFM (Recency, Frequency, Monetary) metrics
- Creates multiple customer segments with distinct characteristics

### 2. Fuzzy Clustering
- Uses Fuzzy C-Means (FCM) algorithm for soft clustering
- Provides membership degrees for each customer to each cluster
- Better handles boundary cases where customers exhibit mixed behaviors

### 3. Neural Network Clustering
- Employs autoencoder architecture for feature learning
- Performs dimensionality reduction before clustering
- Can capture complex non-linear relationships

### 4. Cluster Enrichment
- Generates descriptive segment names (e.g., "VIP Champions", "Loyal Regulars")
- Creates detailed descriptions of each segment
- Provides actionable interaction strategies for each segment
- Exports data in JSON format for AI agent consumption

## Installation

### Prerequisites
- Python 3.8 or higher
- pip package manager

### Setup

1. Clone the repository:
```bash
git clone https://github.com/clydewatts1/retail_customer_cat_using_mcp_poc.git
cd retail_customer_cat_using_mcp_poc
```

2. Create a virtual environment (recommended):
```bash
python -m venv venv
source venv/bin/activate  # On Windows: venv\Scripts\activate
```

3. Install dependencies:
```bash
pip install -r requirements.txt
```

## Usage

### Running the Complete Pipeline

Run the example script to see the entire pipeline in action:

```bash
cd examples
python run_segmentation_pipeline.py
```

This will:
1. Generate 500 synthetic customer records
2. Perform fuzzy clustering
3. Perform neural network clustering
4. Enrich clusters with descriptions
5. Export data for AI agents

### Using Individual Components

#### Generate Customer Data

```python
from customer_segmentation import RetailDataGenerator

# Create generator
generator = RetailDataGenerator(seed=42)

# Generate customer data
customer_data = generator.generate_customer_data(n_customers=500)

# Save to file
generator.save_data(customer_data, 'customer_data.csv')
```

#### Fuzzy Clustering

```python
from customer_segmentation import FuzzyCustomerSegmentation

# Initialize model
fuzzy_model = FuzzyCustomerSegmentation(n_clusters=4, m=2.0)

# Fit and predict
cluster_labels, membership_matrix = fuzzy_model.fit_predict(customer_data)

# Get cluster centers
centers = fuzzy_model.get_cluster_centers()

# Evaluate clustering quality
metrics = fuzzy_model.evaluate(customer_data)
```

#### Neural Network Clustering

```python
from customer_segmentation import NeuralCustomerSegmentation

# Initialize model
neural_model = NeuralCustomerSegmentation(
    n_clusters=4,
    encoding_dim=10,
    epochs=100
)

# Fit and predict
cluster_labels = neural_model.fit_predict(customer_data, verbose=0)

# Get cluster centers
centers = neural_model.get_cluster_centers(customer_data)

# Evaluate clustering quality
metrics = neural_model.evaluate(customer_data)
```

#### Cluster Enrichment

```python
from customer_segmentation import ClusterEnrichment

# Initialize enrichment
enrichment = ClusterEnrichment()

# Enrich clusters
enriched_profiles = enrichment.enrich_clusters(
    customer_data,
    cluster_labels,
    cluster_centers
)

# Export for AI agents
enrichment.export_for_ai_agent('customer_segments_for_ai.json')
```

## Output Files

After running the pipeline, you'll find these files in the `data/` directory:

1. **customer_sales_data.csv**: Original synthetic customer data
2. **customers_with_segments.csv**: Customer data with cluster assignments
3. **customer_segments_for_ai.json**: Enriched segment profiles for AI agents

## Customer Segments

The system typically identifies 4 main customer segments:

1. **VIP Champions**: High-value, highly engaged customers with recent purchases
2. **Loyal Regulars**: Medium to high-value customers with consistent purchase patterns
3. **Promising Customers**: Growing customer base with potential for increased engagement
4. **At-Risk/Hibernating**: Customers requiring re-engagement campaigns

Each segment includes:
- Descriptive name and detailed description
- Statistical characteristics (size, revenue, frequency, etc.)
- Recommended interaction strategies
- Membership information (for fuzzy clustering)

## Technical Details

### Fuzzy C-Means Algorithm
- Fuzziness parameter (m): 2.0 (controls degree of fuzziness)
- Maximum iterations: 150
- Convergence threshold: 0.005

### Neural Network Architecture
- Encoder: Dense layers [64, 32, encoding_dim] with ReLU activation
- Decoder: Dense layers [32, 64, input_dim] with ReLU activation
- Batch normalization for stable training
- MSE loss function

### Features Used for Clustering
- Total purchases
- Total revenue
- Average order value
- Recency (days since last purchase)
- Frequency (purchases per month)
- Customer lifetime (months)
- Return rate

## Evaluation Metrics

### Fuzzy Clustering
- **Silhouette Score**: Measures cluster separation (-1 to 1, higher is better)
- **Partition Coefficient**: Fuzzy clustering quality (0 to 1, higher is better)
- **Partition Entropy**: Fuzziness level (lower is better)

### Neural Clustering
- **Silhouette Score**: Measures cluster separation
- **Reconstruction Error**: Autoencoder quality (lower is better)

## Use Cases

This POC can be applied to:
- Customer segmentation for targeted marketing
- Personalized product recommendations
- Customer lifetime value prediction
- Churn prevention strategies
- AI agent-driven customer service
- Dynamic pricing strategies

## Future Enhancements

Potential improvements for production use:
- Real-time clustering updates
- Integration with CRM systems
- Advanced feature engineering
- Temporal analysis (segment evolution over time)
- A/B testing framework for interaction strategies
- Multi-model ensemble approaches

## Contributing

This is a proof of concept project. Feel free to fork and adapt for your needs.

## License

MIT License - Feel free to use and modify for your purposes.
>>>>>>> 42a0cf39

## Contact

For questions or feedback, please open an issue on GitHub.

<<<<<<< HEAD
## Acknowledgments

- Scikit-fuzzy library for fuzzy logic implementations
- TensorFlow team for the deep learning framework
- The open-source community for various tools and libraries used in this project
=======
## Project Structure

```
retail_customer_cat_using_mcp_poc/
├── README.md                          # Main documentation
├── QUICKSTART.md                      # Quick start guide
├── requirements.txt                   # Python dependencies
├── src/
│   └── customer_segmentation/
│       ├── __init__.py               # Package initialization
│       ├── data_generator.py         # Synthetic data generation
│       ├── fuzzy_clustering.py       # Fuzzy C-Means implementation
│       ├── neural_clustering.py      # Neural network clustering
│       └── cluster_enrichment.py     # Cluster enrichment and export
├── examples/
│   ├── run_segmentation_pipeline.py  # Complete pipeline example
│   └── visualize_segments.py         # Visualization example
├── tests/
│   └── test_segmentation.py          # Unit tests
├── data/                              # Generated data (not in git)
│   └── README.md                     # Data directory info
└── visualizations/                    # Generated plots (not in git)
    └── README.md                     # Visualizations info
```
>>>>>>> 42a0cf39
<|MERGE_RESOLUTION|>--- conflicted
+++ resolved
@@ -1,4 +1,3 @@
-<<<<<<< HEAD
 # Retail Customer Categorization using MCP - Proof of Concept
 
 This is a proof of concept project using Python to categorize customers based on a combination of fuzzy clustering using either traditional ML or Neural Networks.
@@ -131,7 +130,6 @@
 ## License
 
 This project is a proof of concept and is provided as-is for educational and research purposes.
-=======
 # Retail Customer Segmentation using Machine Learning POC
 
 This is a proof of concept project that demonstrates customer segmentation based on retail sales data using fuzzy clustering and neural network approaches. The clustering results are enriched with meaningful descriptions and metadata for AI agent-driven customer interactions.
@@ -370,19 +368,16 @@
 ## License
 
 MIT License - Feel free to use and modify for your purposes.
->>>>>>> 42a0cf39
 
 ## Contact
 
 For questions or feedback, please open an issue on GitHub.
 
-<<<<<<< HEAD
 ## Acknowledgments
 
 - Scikit-fuzzy library for fuzzy logic implementations
 - TensorFlow team for the deep learning framework
 - The open-source community for various tools and libraries used in this project
-=======
 ## Project Structure
 
 ```
@@ -406,5 +401,4 @@
 │   └── README.md                     # Data directory info
 └── visualizations/                    # Generated plots (not in git)
     └── README.md                     # Visualizations info
-```
->>>>>>> 42a0cf39
+```